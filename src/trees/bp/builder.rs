use crate::trees::bp::{BpTree, DEFAULT_BLOCK_SIZE};
use crate::trees::TreeBuilder;
use crate::BitVec;

/// A builder for [`BpTrees`] using depth-first traversal of the tree. See the documentation of
/// [`TreeBuilder`].
///
<<<<<<< HEAD
/// [`BpTree`]: BpTree
pub struct BpBuilder<const BLOCK_SIZE: u64 = DEFAULT_BLOCK_SIZE> {
=======
/// [`BpTrees`]: BpTree
/// [`TreeBuilder`]: TreeBuilder
pub struct BpBuilder<const BLOCK_SIZE: usize = DEFAULT_BLOCK_SIZE> {
>>>>>>> e22dfbd5
    excess: i64,
    bit_vec: BitVec,
}

impl<const BLOCK_SIZE: u64> BpBuilder<BLOCK_SIZE> {
    /// Create new empty `DfsTreeBuilder`
    #[must_use]
    pub fn new() -> Self {
        Self {
            excess: 0,
            bit_vec: BitVec::new(),
        }
    }

    /// Create a new empty `DfsTreeBuilder` with the given capacity for nodes.
    #[must_use]
    pub fn with_capacity(capacity: u64) -> Self {
        Self {
            excess: 0,
            bit_vec: BitVec::with_capacity(capacity * 2),
        }
    }
}

impl<const BLOCK_SIZE: u64> Default for BpBuilder<BLOCK_SIZE> {
    fn default() -> Self {
        Self::new()
    }
}

impl<const BLOCK_SIZE: u64> TreeBuilder for BpBuilder<BLOCK_SIZE> {
    type Tree = BpTree<BLOCK_SIZE>;

    fn enter_node(&mut self) {
        self.excess += 1;
        self.bit_vec.append_bit(1);
    }

    fn leave_node(&mut self) {
        self.excess -= 1;
        self.bit_vec.append_bit(0);
    }

    fn build(self) -> Result<Self::Tree, i64> {
        if self.excess != 0 {
            Err(self.excess)
        } else {
            Ok(BpTree::from_bit_vector(self.bit_vec))
        }
    }
}<|MERGE_RESOLUTION|>--- conflicted
+++ resolved
@@ -5,14 +5,9 @@
 /// A builder for [`BpTrees`] using depth-first traversal of the tree. See the documentation of
 /// [`TreeBuilder`].
 ///
-<<<<<<< HEAD
-/// [`BpTree`]: BpTree
-pub struct BpBuilder<const BLOCK_SIZE: u64 = DEFAULT_BLOCK_SIZE> {
-=======
 /// [`BpTrees`]: BpTree
 /// [`TreeBuilder`]: TreeBuilder
-pub struct BpBuilder<const BLOCK_SIZE: usize = DEFAULT_BLOCK_SIZE> {
->>>>>>> e22dfbd5
+pub struct BpBuilder<const BLOCK_SIZE: u64 = DEFAULT_BLOCK_SIZE> {
     excess: i64,
     bit_vec: BitVec,
 }
