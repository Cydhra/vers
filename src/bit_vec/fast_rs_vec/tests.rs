use super::*;
use rand::distributions::{Distribution, Uniform};
use rand::rngs::StdRng;
use rand::{Rng, SeedableRng};
use std::num::NonZeroUsize;

#[test]
fn test_append_bit() {
    let mut bv = BitVec::new();
    bv.append_bit_u8(0u8);
    bv.append_bit_u8(1u8);
    bv.append_bit_u8(1u8);
    let bv = RsVec::from_bit_vec(bv);

    assert_eq!(bv.data[..1], vec![0b110]);
}

#[test]
fn test_random_data_rank() {
    let mut bv = BitVec::with_capacity(LENGTH);
    let mut rng = StdRng::from_seed([
        0, 1, 2, 3, 4, 5, 6, 7, 0, 1, 2, 3, 4, 5, 6, 7, 0, 1, 2, 3, 4, 5, 6, 7, 0, 1, 2, 3, 4, 5,
        6, 7,
    ]);
    let sample = Uniform::new(0, 2);
    static LENGTH: usize = 4 * SUPER_BLOCK_SIZE;

    for _ in 0..LENGTH {
        bv.append_bit(sample.sample(&mut rng));
    }

    let bv = RsVec::from_bit_vec(bv);

    assert_eq!(bv.len(), LENGTH);

    for _ in 0..100 {
        let rnd_index = rng.gen_range(0..LENGTH);
        let actual_rank1 = bv.rank1(rnd_index);
        let actual_rank0 = bv.rank0(rnd_index);

        let data = &bv.data;
        let mut expected_rank1 = 0;
        let mut expected_rank0 = 0;

        let data_index = rnd_index / WORD_SIZE;
        let bit_index = rnd_index % WORD_SIZE;

        for i in 0..data_index {
            expected_rank1 += data[i].count_ones() as usize;
            expected_rank0 += data[i].count_zeros() as usize;
        }

        if bit_index > 0 {
            expected_rank1 += (data[data_index] & (1 << bit_index) - 1).count_ones() as usize;
            expected_rank0 += (!data[data_index] & (1 << bit_index) - 1).count_ones() as usize;
        }

        assert_eq!(actual_rank1, expected_rank1);
        assert_eq!(actual_rank0, expected_rank0);
    }
}

#[test]
fn test_append_bit_long() {
    let mut bv = BitVec::new();
    let len = SUPER_BLOCK_SIZE + 1;
    for _ in 0..len {
        bv.append_bit_u8(0u8);
        bv.append_bit_u8(1u8);
    }

    let bv = RsVec::from_bit_vec(bv);

    assert_eq!(bv.len(), len * 2);
    assert_eq!(bv.rank0(2 * len - 1), len);
    assert_eq!(bv.rank1(2 * len - 1), len - 1);
}

#[test]
fn test_rank() {
    let mut bv = BitVec::default();
    bv.append_bit_u8(0u8);
    bv.append_bit_u8(1u8);
    bv.append_bit_u8(1u8);
    bv.append_bit_u8(0u8);
    bv.append_bit_u8(1u8);
    bv.append_bit_u8(1u8);
    let bv = RsVec::from_bit_vec(bv);

    // first bit must always have rank 0
    assert_eq!(bv.rank0(0), 0);
    assert_eq!(bv.rank1(0), 0);

    assert_eq!(bv.rank1(2), 1);
    assert_eq!(bv.rank1(3), 2);
    assert_eq!(bv.rank1(4), 2);
    assert_eq!(bv.rank0(3), 1);
}

#[test]
fn test_multi_words_rank() {
    let mut bv = BitVec::default();
    bv.append_word(0);
    bv.append_bit_u8(0u8);
    bv.append_bit_u8(1u8);
    bv.append_bit_u8(1u8);
    let bv = RsVec::from_bit_vec(bv);

    assert_eq!(bv.rank0(63), 63);
    assert_eq!(bv.rank0(64), 64);
    assert_eq!(bv.rank0(65), 65);
    assert_eq!(bv.rank0(66), 65);
}

#[test]
fn test_only_zeros_rank() {
    let mut bv = BitVec::default();
    for _ in 0..2 * (SUPER_BLOCK_SIZE / WORD_SIZE) {
        bv.append_word(0);
    }
    bv.append_bit_u8(0u8);
    let bv = RsVec::from_bit_vec(bv);

    assert_eq!(bv.len(), 2 * SUPER_BLOCK_SIZE + 1);

    for i in 0..bv.len() {
        assert_eq!(bv.rank0(i), i);
        assert_eq!(bv.rank1(i), 0);
    }
}

#[test]
fn test_only_ones_rank() {
    let mut bv = BitVec::default();
    for _ in 0..2 * (SUPER_BLOCK_SIZE / WORD_SIZE) {
        bv.append_word(u64::MAX);
    }
    bv.append_bit_u8(1u8);
    let bv = RsVec::from_bit_vec(bv);

    assert_eq!(bv.len(), 2 * SUPER_BLOCK_SIZE + 1);

    for i in 0..bv.len() {
        assert_eq!(bv.rank0(i), 0);
        assert_eq!(bv.rank1(i), i);
    }
}

#[test]
fn test_simple_select() {
    let mut bv = BitVec::default();
    bv.append_word(0b10110);
    let bv = RsVec::from_bit_vec(bv);
    assert_eq!(bv.select0(0), 0);
    assert_eq!(bv.select1(1), 2);
    assert_eq!(bv.select0(1), 3);
}

#[test]
fn test_multi_words_select() {
    let mut bv = BitVec::default();
    bv.append_word(0);
    bv.append_word(0);
    bv.append_word(0b10110);
    let bv = RsVec::from_bit_vec(bv);
    assert_eq!(bv.select1(0), 129);
    assert_eq!(bv.select1(1), 130);
    assert_eq!(bv.select0(32), 32);
    assert_eq!(bv.select0(128), 128);
    assert_eq!(bv.select0(129), 131);
}

#[test]
fn test_only_zeros_select() {
    let mut bv = BitVec::default();
    for _ in 0..2 * (SUPER_BLOCK_SIZE / WORD_SIZE) {
        bv.append_word(0);
    }
    bv.append_bit_u8(0u8);
    let bv = RsVec::from_bit_vec(bv);

    assert_eq!(bv.len(), 2 * SUPER_BLOCK_SIZE + 1);

    for i in 0..bv.len() {
        assert_eq!(bv.select0(i), i);
    }
}

#[test]
fn test_only_ones_select() {
    let mut bv = BitVec::default();

    for _ in 0..2 * (SUPER_BLOCK_SIZE / WORD_SIZE) {
        bv.append_word(u64::MAX);
    }
    bv.append_bit_u8(1u8);
    let bv = RsVec::from_bit_vec(bv);

    assert_eq!(bv.len(), 2 * SUPER_BLOCK_SIZE + 1);

    for i in 0..bv.len() {
        assert_eq!(bv.select1(i), i);
    }
}

#[test]
fn random_data_select0() {
    let mut bv = BitVec::with_capacity(LENGTH);
    let mut rng = StdRng::from_seed([
        0, 1, 2, 3, 4, 5, 6, 7, 0, 1, 2, 3, 4, 5, 6, 7, 0, 1, 2, 3, 4, 5, 6, 7, 0, 1, 2, 3, 4, 5,
        6, 7,
    ]);
    let sample = Uniform::new(0, 2);
    static LENGTH: usize = 4 * SUPER_BLOCK_SIZE;

    for _ in 0..LENGTH {
        bv.append_bit_u8(sample.sample(&mut rng) as u8);
    }

    let bv = RsVec::from_bit_vec(bv);

    assert_eq!(bv.len(), LENGTH);

    for _ in 0..500 {
        let rnd_rank0 = rng.gen_range(0..bv.rank0);
        let actual_index0 = bv.select0(rnd_rank0);

        let data = &bv.data;
        let mut rank_counter = 0;
        let mut expected_index0 = 0;

        let mut index = 0;
        loop {
            let zeros = data[index].count_zeros() as usize;
            if rank_counter + zeros > rnd_rank0 {
                break;
            } else {
                rank_counter += zeros;
                expected_index0 += WORD_SIZE;
                index += 1;
            }
        }

        let mut bit_index = 0;
        loop {
            if data[index] & (1 << bit_index) == 0 {
                if rank_counter == rnd_rank0 {
                    break;
                } else {
                    rank_counter += 1;
                }
            }
            expected_index0 += 1;
            bit_index += 1;
        }

        assert_eq!(actual_index0, expected_index0);
    }
}

#[test]
fn random_data_select1() {
    let mut bv = BitVec::with_capacity(LENGTH);
    let mut rng = StdRng::from_seed([
        0, 1, 2, 3, 4, 5, 6, 7, 0, 1, 2, 3, 4, 5, 6, 7, 0, 1, 2, 3, 4, 5, 6, 7, 0, 1, 2, 3, 4, 5,
        6, 7,
    ]);
    let sample = Uniform::new(0, 2);
    static LENGTH: usize = 4 * SUPER_BLOCK_SIZE;

    for _ in 0..LENGTH {
        bv.append_bit_u8(sample.sample(&mut rng) as u8);
    }

    let bv = RsVec::from_bit_vec(bv);

    assert_eq!(bv.len(), LENGTH);

    for _ in 0..500 {
        let rnd_rank1 = rng.gen_range(0..bv.rank1);
        let actual_index1 = bv.select1(rnd_rank1);

        let data = &bv.data;
        let mut rank_counter = 0;
        let mut expected_index1 = 0;

        let mut index = 0;
        loop {
            let ones = data[index].count_ones() as usize;
            if rank_counter + ones > rnd_rank1 {
                break;
            } else {
                rank_counter += ones;
                expected_index1 += WORD_SIZE;
                index += 1;
            }
        }

        let mut bit_index = 0;
        loop {
            if data[index] & (1 << bit_index) > 0 {
                if rank_counter == rnd_rank1 {
                    break;
                } else {
                    rank_counter += 1;
                }
            }
            expected_index1 += 1;
            bit_index += 1;
        }

        assert_eq!(actual_index1, expected_index1);
    }
}

#[test]
fn test_total_ranks() {
    let mut bv = BitVec::default();
    bv.append_word(0b10110);
    bv.append_word(0b10110);
    bv.append_word(0b10110);
    bv.append_word(0b10110);
    let bv = RsVec::from_bit_vec(bv);
    assert_eq!(bv.rank0, 4 * 61);
    assert_eq!(bv.rank1, 4 * 3);

    let mut bv = BitVec::default();
    for _ in 0..2 * (SUPER_BLOCK_SIZE / WORD_SIZE) {
        bv.append_word(0b10110);
    }
    bv.append_bit_u8(0u8);
    bv.append_bit_u8(1u8);
    bv.append_bit_u8(0u8);

    let bv = RsVec::from_bit_vec(bv);

    assert_eq!(bv.rank0, 2 * (SUPER_BLOCK_SIZE / WORD_SIZE) * 61 + 2);
    assert_eq!(bv.rank1, 2 * (SUPER_BLOCK_SIZE / WORD_SIZE) * 3 + 1);
}

#[test]
fn test_large_query() {
    let mut bv = BitVec::default();
    bv.append_bit_u8(1u8);
    bv.append_bit_u8(0u8);
    let bv = RsVec::from_bit_vec(bv);

    assert_eq!(bv.rank0(10), 1);
    assert_eq!(bv.rank1(10), 1);
}

// test ranking and selecting positions and data on and outside of the vector boundaries
#[test]
fn test_large_selects() {
    let mut bit_vec = BitVec::new();
    bit_vec.append_bit(0);
    bit_vec.append_word(u64::MAX);

    let rs_vec = RsVec::from_bit_vec(bit_vec);
    assert_eq!(rs_vec.rank1(65), 64);
    assert_eq!(rs_vec.rank1(66), 64);

    assert_eq!(rs_vec.select0(1), 65); // select0(1) is not in the vector
    assert_eq!(rs_vec.select1(63), 64); // last 1 in the vector
    assert_eq!(rs_vec.select1(64), 65); // select1(64) is not in the vector
    assert_eq!(rs_vec.select1(65), 65); // select1(65) is not in the vector
}

#[test]
fn test_empty_vec() {
    let bv = BitVec::new();
    let rs_vec = RsVec::from_bit_vec(bv);
    assert_eq!(rs_vec.len(), 0);
    assert_eq!(rs_vec.rank0(0), 0);
    assert_eq!(rs_vec.rank1(0), 0);
    assert_eq!(rs_vec.select0(0), 0);
    assert_eq!(rs_vec.select1(0), 0);
}

#[test]
fn test_block_boundaries() {
    fn test_ranks(mut bv: BitVec) {
        bv.flip_bit(10);
        bv.flip_bit(11);
        bv.flip_bit(bv.len() - 11);
        bv.flip_bit(bv.len() - 10);
        let rs_vec = RsVec::from_bit_vec(bv);

        assert_eq!(rs_vec.rank0(10), 10);
        assert_eq!(rs_vec.rank0(11), 10);

        assert_eq!(rs_vec.rank1(10), 0);
        assert_eq!(rs_vec.rank1(11), 1);

        assert_eq!(rs_vec.rank1(rs_vec.len() - 2), 4);
        assert_eq!(rs_vec.rank1(rs_vec.len() - 1), 4);
        assert_eq!(rs_vec.rank1(rs_vec.len()), 4);

        assert_eq!(rs_vec.rank0(rs_vec.len() - 2), rs_vec.len() - 6);
        assert_eq!(rs_vec.rank0(rs_vec.len() - 1), rs_vec.len() - 5);
        assert_eq!(rs_vec.rank0(rs_vec.len()), rs_vec.len() - 4);

        assert_eq!(rs_vec.select1(0), 10);
        assert_eq!(rs_vec.select1(1), 11);
        assert_eq!(rs_vec.select1(2), rs_vec.len() - 11);
        assert_eq!(rs_vec.select1(3), rs_vec.len() - 10);
    }

    let bv = BitVec::from_zeros(BLOCK_SIZE - 1);
    test_ranks(bv);

    let bv = BitVec::from_zeros(BLOCK_SIZE);
    test_ranks(bv);

    let bv = BitVec::from_zeros(BLOCK_SIZE + 1);
    test_ranks(bv);

    let bv = BitVec::from_zeros(SUPER_BLOCK_SIZE - 1);
    test_ranks(bv);

    let bv = BitVec::from_zeros(SUPER_BLOCK_SIZE);
    test_ranks(bv);

    let bv = BitVec::from_zeros(SUPER_BLOCK_SIZE + 1);
    test_ranks(bv);

    let bv = BitVec::from_zeros(SUPER_BLOCK_SIZE + 10);
    test_ranks(bv);

    let bv = BitVec::from_zeros(SUPER_BLOCK_SIZE + 11);
    test_ranks(bv);
}

#[test]
fn test_iter() {
    let mut bv = BitVec::from_zeros(10);
    bv.flip_bit(1);
    bv.flip_bit(3);
    bv.flip_bit(5);
    let rs = RsVec::from_bit_vec(bv);

    let mut iter = rs.iter();
    assert_eq!(iter.next(), Some(0));
    assert_eq!(iter.next(), Some(1));
    assert_eq!(iter.next(), Some(0));
    assert_eq!(iter.next(), Some(1));
    assert_eq!(iter.next(), Some(0));
    assert_eq!(iter.next(), Some(1));
    assert_eq!(iter.next(), Some(0));
    assert_eq!(iter.next(), Some(0));
    assert_eq!(iter.next(), Some(0));
    assert_eq!(iter.next(), Some(0));
    assert_eq!(iter.next(), None);
    assert_eq!(iter.next(), None);

    let mut iter = rs.iter();
    assert_eq!(iter.next_back(), Some(0));
    assert_eq!(iter.next_back(), Some(0));
    assert_eq!(iter.next_back(), Some(0));
    assert_eq!(iter.next_back(), Some(0));
    assert_eq!(iter.next_back(), Some(1));
    assert_eq!(iter.next_back(), Some(0));
    assert_eq!(iter.next_back(), Some(1));
    assert_eq!(iter.next_back(), Some(0));
    assert_eq!(iter.next_back(), Some(1));
    assert_eq!(iter.next_back(), Some(0));
    assert_eq!(iter.next_back(), None);
    assert_eq!(iter.next_back(), None);

    let mut iter = rs.iter();
    assert_eq!(iter.next(), Some(0));
    assert_eq!(iter.next_back(), Some(0));
    assert_eq!(iter.next(), Some(1));
    assert_eq!(iter.next_back(), Some(0));
    assert_eq!(iter.next(), Some(0));
    assert_eq!(iter.next_back(), Some(0));
    assert_eq!(iter.next(), Some(1));
    assert_eq!(iter.next_back(), Some(0));
    assert_eq!(iter.next(), Some(0));
    assert_eq!(iter.next_back(), Some(1));
    assert_eq!(iter.next_back(), None);
    assert_eq!(iter.next_back(), None);
    assert_eq!(iter.next(), None);
    assert_eq!(iter.next(), None);
}

#[test]
fn test_custom_iter_behavior() {
    let mut bv = BitVec::from_zeros(10);
    bv.flip_bit(1);
    bv.flip_bit(3);
    bv.flip_bit(5);
    let rs = RsVec::from_bit_vec(bv);

    assert!(rs.iter().advance_by(10).is_ok());
    assert!(rs.iter().advance_back_by(10).is_ok());
    assert!(rs.iter().advance_by(11).is_err());
    assert!(rs.iter().advance_back_by(11).is_err());

    let mut iter = rs.iter();
    assert!(iter.advance_by(5).is_ok());
    assert!(iter.advance_back_by(6).is_err());
    assert!(iter.advance_by(6).is_err());
    assert!(iter.advance_back_by(5).is_ok());

    assert_eq!(rs.iter().skip(2).next(), Some(0));
    assert_eq!(rs.iter().count(), 10);
    assert_eq!(rs.iter().skip(2).count(), 8);
    assert_eq!(rs.iter().last(), Some(0));
    assert_eq!(rs.iter().nth(3), Some(1));
    assert_eq!(rs.iter().nth(12), None);

    assert_eq!(rs.clone().into_iter().skip(2).next(), Some(0));
    assert_eq!(rs.clone().into_iter().count(), 10);
    assert_eq!(rs.clone().into_iter().skip(2).count(), 8);
    assert_eq!(rs.clone().into_iter().last(), Some(0));
    assert_eq!(rs.clone().into_iter().nth(3), Some(1));
    assert_eq!(rs.clone().into_iter().nth(12), None);

    let mut iter = rs.iter();
    assert_eq!(iter.nth(2), Some(0));
    assert_eq!(iter.nth_back(4), Some(1));
    assert_eq!(iter.next(), Some(1));
    assert_eq!(iter.clone().count(), 1);
    assert_eq!(iter.next(), Some(0));
    assert_eq!(iter.count(), 0);

    let mut iter = rs.iter();
    assert!(iter.advance_by(2).is_ok());
    assert!(iter.advance_back_by(4).is_ok());
    assert_eq!(iter.clone().collect::<Vec<_>>(), vec![0, 1, 0, 1]);
    assert_eq!(iter.clone().rev().collect::<Vec<_>>(), vec![1, 0, 1, 0]);
}

#[test]
fn test_empty_iter() {
    let bv = BitVec::from_zeros(0);
    let rs = RsVec::from_bit_vec(bv);
    let mut iter = rs.iter();
    assert_eq!(iter.clone().count(), 0);

    assert!(iter.next().is_none());
    assert!(iter.next_back().is_none());
    assert!(iter.nth(20).is_none());
    assert!(iter.nth_back(20).is_none());
    assert!(iter.advance_by(0).is_ok());
    assert!(iter.advance_back_by(0).is_ok());
    assert!(iter.advance_by(100).is_err());
    assert!(iter.advance_back_by(100).is_err());

    let bv = BitVec::from_zeros(1);
    let rs = RsVec::from_bit_vec(bv);
    let mut iter = rs.iter();
    assert_eq!(iter.clone().count(), 1);
    assert!(iter.advance_by(1).is_ok());
    assert_eq!(iter.clone().count(), 0);
    assert!(iter.advance_by(0).is_ok());
    assert!(iter.advance_back_by(0).is_ok());
    assert!(iter.advance_by(1).is_err());
    assert!(iter.advance_back_by(1).is_err());

    let bv = BitVec::from_ones(1);
    let rs = RsVec::from_bit_vec(bv);
    let mut iter = rs.iter();
    assert_eq!(iter.clone().count(), 1);
    assert!(iter.advance_back_by(1).is_ok());
    assert_eq!(iter.clone().count(), 0);
    assert!(iter.advance_back_by(0).is_ok());
    assert!(iter.advance_by(0).is_ok());
    assert!(iter.advance_back_by(1).is_err());
    assert!(iter.advance_by(1).is_err());
}

#[test]
fn test_get_bits() {
    let mut bv = BitVec::from_zeros(2 * SUPER_BLOCK_SIZE);
    bv.flip_bit(1);
    bv.flip_bit(3);
    bv.flip_bit(5);
    bv.flip_bit(SUPER_BLOCK_SIZE - 1);
    bv.flip_bit(SUPER_BLOCK_SIZE + 1);
    let rs = RsVec::from_bit_vec(bv);

    assert_eq!(rs.get_bits_unchecked(1, 3), 0b101);
    assert_eq!(rs.get_bits_unchecked(1, 4), 0b101);
    assert_eq!(rs.get_bits_unchecked(2, 2), 0b10);
    assert_eq!(rs.get_bits_unchecked(SUPER_BLOCK_SIZE - 1, 3), 0b101);
    assert_eq!(rs.get_bits_unchecked(SUPER_BLOCK_SIZE, 3), 0b10);

    assert_eq!(rs.get_bits(0, 65), None);
    assert_eq!(rs.get_bits(3 * SUPER_BLOCK_SIZE, 2), None);
    assert_eq!(rs.get_bits(2 * SUPER_BLOCK_SIZE - 10, 12), None);
    assert_eq!(rs.get_bits(0, 64), Some(0b101010));
}

#[test]
fn test_select1_iterator() {
    let mut bv = BitVec::from_zeros(2 * SUPER_BLOCK_SIZE);
    bv.flip_bit(1);
    bv.flip_bit(3);
    bv.flip_bit(5);
    bv.flip_bit(BLOCK_SIZE);
    bv.flip_bit(BLOCK_SIZE + 1);
    bv.flip_bit(SUPER_BLOCK_SIZE - 1);
    bv.flip_bit(SUPER_BLOCK_SIZE);
    bv.flip_bit(SUPER_BLOCK_SIZE + 1);
    let rs = RsVec::from_bit_vec(bv);

    let mut iter = rs.iter1();
    assert_eq!(iter.next(), Some(1));
    assert_eq!(iter.next(), Some(3));
    assert_eq!(iter.next(), Some(5));
    assert_eq!(iter.next(), Some(BLOCK_SIZE));
    assert_eq!(iter.next(), Some(BLOCK_SIZE + 1));
    assert_eq!(iter.next(), Some(SUPER_BLOCK_SIZE - 1));
    assert_eq!(iter.next(), Some(SUPER_BLOCK_SIZE));
    assert_eq!(iter.next(), Some(SUPER_BLOCK_SIZE + 1));
    assert_eq!(iter.next(), None);
}

#[test]
fn test_select0_iterator() {
    let mut bv = BitVec::from_ones(2 * SUPER_BLOCK_SIZE);
    bv.flip_bit(1);
    bv.flip_bit(3);
    bv.flip_bit(5);
    bv.flip_bit(BLOCK_SIZE);
    bv.flip_bit(BLOCK_SIZE + 1);
    bv.flip_bit(SUPER_BLOCK_SIZE - 1);
    bv.flip_bit(SUPER_BLOCK_SIZE);
    bv.flip_bit(SUPER_BLOCK_SIZE + 1);
    let rs = RsVec::from_bit_vec(bv);

    let mut iter = rs.iter0();
    assert_eq!(iter.next(), Some(1));
    assert_eq!(iter.next(), Some(3));
    assert_eq!(iter.next(), Some(5));
    assert_eq!(iter.next(), Some(BLOCK_SIZE));
    assert_eq!(iter.next(), Some(BLOCK_SIZE + 1));
    assert_eq!(iter.next(), Some(SUPER_BLOCK_SIZE - 1));
    assert_eq!(iter.next(), Some(SUPER_BLOCK_SIZE));
    assert_eq!(iter.next(), Some(SUPER_BLOCK_SIZE + 1));
    assert_eq!(iter.next(), None);
}

#[cfg(all(
    feature = "simd",
    target_arch = "x86_64",
    target_feature = "avx",
    target_feature = "avx2",
    target_feature = "avx512f",
    target_feature = "avx512bw",
))]
#[test]
fn test_select1_bs_iterator() {
    let mut bv = BitVec::from_zeros(2 * SUPER_BLOCK_SIZE);
    bv.flip_bit(1);
    bv.flip_bit(3);
    bv.flip_bit(5);
    bv.flip_bit(BLOCK_SIZE);
    bv.flip_bit(BLOCK_SIZE + 1);
    bv.flip_bit(SUPER_BLOCK_SIZE - 1);
    bv.flip_bit(SUPER_BLOCK_SIZE);
    bv.flip_bit(SUPER_BLOCK_SIZE + 1);
    let rs = RsVec::from_bit_vec(bv);

    let mut iter = rs.bit_set_iter1();
    assert_eq!(iter.next(), Some(1));
    assert_eq!(iter.next(), Some(3));
    assert_eq!(iter.next(), Some(5));
    assert_eq!(iter.next(), Some(BLOCK_SIZE));
    assert_eq!(iter.next(), Some(BLOCK_SIZE + 1));
    assert_eq!(iter.next(), Some(SUPER_BLOCK_SIZE - 1));
    assert_eq!(iter.next(), Some(SUPER_BLOCK_SIZE));
    assert_eq!(iter.next(), Some(SUPER_BLOCK_SIZE + 1));
    assert_eq!(iter.next(), None);
}

#[cfg(all(
    feature = "simd",
    target_arch = "x86_64",
    target_feature = "avx",
    target_feature = "avx2",
    target_feature = "avx512f",
    target_feature = "avx512bw",
))]
#[test]
fn test_select0_bs_iterator() {
    let mut bv = BitVec::from_ones(2 * SUPER_BLOCK_SIZE);
    bv.flip_bit(1);
    bv.flip_bit(3);
    bv.flip_bit(5);
    bv.flip_bit(BLOCK_SIZE);
    bv.flip_bit(BLOCK_SIZE + 1);
    bv.flip_bit(SUPER_BLOCK_SIZE - 1);
    bv.flip_bit(SUPER_BLOCK_SIZE);
    bv.flip_bit(SUPER_BLOCK_SIZE + 1);
    let rs = RsVec::from_bit_vec(bv);

    let mut iter = rs.bit_set_iter0();
    assert_eq!(iter.next(), Some(1));
    assert_eq!(iter.next(), Some(3));
    assert_eq!(iter.next(), Some(5));
    assert_eq!(iter.next(), Some(BLOCK_SIZE));
    assert_eq!(iter.next(), Some(BLOCK_SIZE + 1));
    assert_eq!(iter.next(), Some(SUPER_BLOCK_SIZE - 1));
    assert_eq!(iter.next(), Some(SUPER_BLOCK_SIZE));
    assert_eq!(iter.next(), Some(SUPER_BLOCK_SIZE + 1));
    assert_eq!(iter.next(), None);
}

#[test]
fn test_empty_select_iterator() {
    let bv = BitVec::new();
    let rs = RsVec::from_bit_vec(bv);
    let mut iter = rs.iter1();
    assert_eq!(iter.clone().count(), 0);
    assert_eq!(iter.next(), None);
}

#[test]
fn test_select_iter_custom_impls() {
    let mut bv = BitVec::from_ones(2 * SUPER_BLOCK_SIZE);
    bv.flip_bit(1);
    bv.flip_bit(3);
    bv.flip_bit(5);
    bv.flip_bit(BLOCK_SIZE);
    bv.flip_bit(BLOCK_SIZE + 1);
    bv.flip_bit(SUPER_BLOCK_SIZE - 1);
    bv.flip_bit(SUPER_BLOCK_SIZE);
    bv.flip_bit(SUPER_BLOCK_SIZE + 1);
    let rs = RsVec::from_bit_vec(bv);

    let iter = rs.iter0();
    assert_eq!(iter.clone().last(), Some(SUPER_BLOCK_SIZE + 1));
    assert_eq!(iter.clone().nth(2), Some(5));
    assert_eq!(iter.clone().nth(10), None);
    assert_eq!(iter.clone().advance_by(2), Ok(()));
    assert_eq!(
        iter.clone().advance_by(10),
        Err(NonZeroUsize::new(2).unwrap())
    );
    assert_eq!(iter.count(), 8);
}

<<<<<<< HEAD
// fuzzing test for iter1 and iter0 as last ditch fail-safe
#[test]
fn test_random_data_iter() {
    let mut rng = StdRng::from_seed([
        0, 1, 2, 3, 4, 5, 6, 7, 0, 1, 2, 3, 4, 5, 6, 7, 0, 1, 2, 3, 4, 5, 6, 7, 0, 1, 2, 3, 4, 5,
        6, 7,
    ]);

    for fill_ratio in [10, 50, 90] {
        for length in [
            BLOCK_SIZE / 2,
            BLOCK_SIZE,
            SUPER_BLOCK_SIZE,
            4 * SUPER_BLOCK_SIZE,
        ] {
            for _ in 0..20 {
                let mut bv = BitVec::with_capacity(length);
                let sample = Uniform::new(0, 100);
                for _ in 0..length {
                    bv.append_bit((sample.sample(&mut rng) < fill_ratio) as u64);
                }

                let bv = RsVec::from_bit_vec(bv);
                let output_on_bits: Vec<_> = bv.iter1().collect();
                let output_off_bits: Vec<_> = bv.iter0().collect();

                for idx in output_on_bits {
                    assert_eq!(bv.get(idx), Some(1), "bit {} is not 1", idx);
                }

                for idx in output_off_bits {
                    assert_eq!(bv.get(idx), Some(0), "bit {} is not 0", idx);
                }
            }
        }
    }
}

// test a randomly generated bit vector for correct values in blocks
#[test]
fn test_block_layout() {
    static LENGTH: usize = 4 * SUPER_BLOCK_SIZE;
    let mut bv = BitVec::with_capacity(LENGTH);
    let mut rng = StdRng::from_seed([
        0, 1, 2, 3, 4, 5, 6, 7, 0, 1, 2, 3, 4, 5, 6, 7, 0, 1, 2, 3, 4, 5, 6, 7, 0, 1, 2, 3, 4, 5,
        6, 7,
    ]);
    let sample = Uniform::new(0, 2);

    for _ in 0..LENGTH {
        bv.append_bit(sample.sample(&mut rng));
    }

    let bv = RsVec::from_bit_vec(bv);
    assert_eq!(bv.len(), LENGTH);

    let mut zero_counter = 0u32;
    for (block_index, block) in bv.blocks.iter().enumerate() {
        if block_index % (SUPER_BLOCK_SIZE / BLOCK_SIZE) == 0 {
            zero_counter = 0;
        }
        assert_eq!(
            zero_counter,
            block.zeros as u32,
            "zero count mismatch in block {} of {}",
            block_index,
            bv.blocks.len()
        );
        for word in bv.data[block_index * BLOCK_SIZE / WORD_SIZE..]
            .iter()
            .take(BLOCK_SIZE / WORD_SIZE)
        {
            zero_counter += word.count_zeros();
        }
    }
}

// Github issue https://github.com/Cydhra/vers/issues/6 regression test
#[test]
fn test_iter1_regression_i6() {
    static LENGTH: usize = 4 * SUPER_BLOCK_SIZE;
    let mut bv = BitVec::with_capacity(LENGTH);
    let mut rng = StdRng::from_seed([
        0, 1, 2, 3, 4, 5, 6, 7, 0, 1, 2, 3, 4, 5, 6, 7, 0, 1, 2, 3, 4, 5, 6, 7, 0, 1, 2, 3, 4, 5,
        6, 7,
    ]);
    let sample = Uniform::new(0, 2);

    for _ in 0..LENGTH {
        bv.append_bit(sample.sample(&mut rng));
    }

    let bv = RsVec::from_bit_vec(bv);

    assert_eq!(bv.len(), LENGTH);

    for bit1 in bv.iter1() {
        assert_eq!(bv.get(bit1), Some(1));
    }

    for bit0 in bv.iter0() {
        assert_eq!(bv.get(bit0), Some(0));
    }

    let mut all_bits: Vec<_> = bv.iter0().chain(bv.iter1()).collect();
    all_bits.sort();
    assert_eq!(all_bits.len(), LENGTH);
=======
#[test]
fn test_sparse_equals() {
    for a in 0..u8::MAX as u64 {
        for b in 0..u8::MAX as u64 {
            let mut bv1 = BitVec::with_capacity(8);
            let mut bv2 = BitVec::with_capacity(8);
            bv1.append_bits(a, 9);
            bv2.append_bits(b, 9);
            let rs1 = RsVec::from_bit_vec(bv1);
            let rs2 = RsVec::from_bit_vec(bv2);

            assert_eq!(
                rs1.sparse_equals::<true>(&rs2),
                a == b,
                "sparse_equals::0 gives wrong result for a = {}, b = {}",
                a,
                b
            );
            assert_eq!(
                rs1.sparse_equals::<false>(&rs2),
                a == b,
                "sparse_equals::1 gives wrong result for a = {}, b = {}",
                a,
                b
            );
        }
    }

    let mut bv = BitVec::from_zeros(2 * SUPER_BLOCK_SIZE);
    bv.flip_bit(1);

    let rs1 = RsVec::from_bit_vec(bv.clone());
    let rs2 = RsVec::from_bit_vec(bv.clone());

    assert_eq!(rs1.sparse_equals::<false>(&rs2), true);
    assert_eq!(rs1.sparse_equals::<true>(&rs2), true);

    bv.flip_bit(3);
    let rs2 = RsVec::from_bit_vec(bv.clone());

    assert_eq!(rs1.sparse_equals::<false>(&rs2), false);
    assert_eq!(rs1.sparse_equals::<true>(&rs2), false);

    bv.flip_bit(3);
    bv.flip_bit(2 * SUPER_BLOCK_SIZE - 1);
    let rs1 = RsVec::from_bit_vec(bv.clone());

    assert_eq!(rs1.sparse_equals::<false>(&rs2), false);
    assert_eq!(rs1.sparse_equals::<true>(&rs2), false);
}

#[test]
fn test_full_equals() {
    for a in 0..u8::MAX as u64 {
        for b in 0..u8::MAX as u64 {
            let mut bv1 = BitVec::with_capacity(8);
            let mut bv2 = BitVec::with_capacity(8);
            bv1.append_bits(a, 9);
            bv2.append_bits(b, 9);
            let rs1 = RsVec::from_bit_vec(bv1);
            let rs2 = RsVec::from_bit_vec(bv2);

            assert_eq!(
                rs1.full_equals(&rs2),
                a == b,
                "full_equals gives wrong result for a = {}, b = {}",
                a,
                b
            );
        }
    }

    let mut bv = BitVec::from_zeros(2 * SUPER_BLOCK_SIZE);
    bv.flip_bit(1);

    let rs1 = RsVec::from_bit_vec(bv.clone());
    let rs2 = RsVec::from_bit_vec(bv.clone());

    assert_eq!(rs1.full_equals(&rs2), true);

    bv.flip_bit(3);
    let rs2 = RsVec::from_bit_vec(bv.clone());

    assert_eq!(rs1.full_equals(&rs2), false);

    bv.flip_bit(3);
    bv.flip_bit(2 * SUPER_BLOCK_SIZE - 1);
    let rs1 = RsVec::from_bit_vec(bv.clone());

    assert_eq!(rs1.full_equals(&rs2), false);
>>>>>>> d9151c27
}<|MERGE_RESOLUTION|>--- conflicted
+++ resolved
@@ -743,115 +743,6 @@
     assert_eq!(iter.count(), 8);
 }
 
-<<<<<<< HEAD
-// fuzzing test for iter1 and iter0 as last ditch fail-safe
-#[test]
-fn test_random_data_iter() {
-    let mut rng = StdRng::from_seed([
-        0, 1, 2, 3, 4, 5, 6, 7, 0, 1, 2, 3, 4, 5, 6, 7, 0, 1, 2, 3, 4, 5, 6, 7, 0, 1, 2, 3, 4, 5,
-        6, 7,
-    ]);
-
-    for fill_ratio in [10, 50, 90] {
-        for length in [
-            BLOCK_SIZE / 2,
-            BLOCK_SIZE,
-            SUPER_BLOCK_SIZE,
-            4 * SUPER_BLOCK_SIZE,
-        ] {
-            for _ in 0..20 {
-                let mut bv = BitVec::with_capacity(length);
-                let sample = Uniform::new(0, 100);
-                for _ in 0..length {
-                    bv.append_bit((sample.sample(&mut rng) < fill_ratio) as u64);
-                }
-
-                let bv = RsVec::from_bit_vec(bv);
-                let output_on_bits: Vec<_> = bv.iter1().collect();
-                let output_off_bits: Vec<_> = bv.iter0().collect();
-
-                for idx in output_on_bits {
-                    assert_eq!(bv.get(idx), Some(1), "bit {} is not 1", idx);
-                }
-
-                for idx in output_off_bits {
-                    assert_eq!(bv.get(idx), Some(0), "bit {} is not 0", idx);
-                }
-            }
-        }
-    }
-}
-
-// test a randomly generated bit vector for correct values in blocks
-#[test]
-fn test_block_layout() {
-    static LENGTH: usize = 4 * SUPER_BLOCK_SIZE;
-    let mut bv = BitVec::with_capacity(LENGTH);
-    let mut rng = StdRng::from_seed([
-        0, 1, 2, 3, 4, 5, 6, 7, 0, 1, 2, 3, 4, 5, 6, 7, 0, 1, 2, 3, 4, 5, 6, 7, 0, 1, 2, 3, 4, 5,
-        6, 7,
-    ]);
-    let sample = Uniform::new(0, 2);
-
-    for _ in 0..LENGTH {
-        bv.append_bit(sample.sample(&mut rng));
-    }
-
-    let bv = RsVec::from_bit_vec(bv);
-    assert_eq!(bv.len(), LENGTH);
-
-    let mut zero_counter = 0u32;
-    for (block_index, block) in bv.blocks.iter().enumerate() {
-        if block_index % (SUPER_BLOCK_SIZE / BLOCK_SIZE) == 0 {
-            zero_counter = 0;
-        }
-        assert_eq!(
-            zero_counter,
-            block.zeros as u32,
-            "zero count mismatch in block {} of {}",
-            block_index,
-            bv.blocks.len()
-        );
-        for word in bv.data[block_index * BLOCK_SIZE / WORD_SIZE..]
-            .iter()
-            .take(BLOCK_SIZE / WORD_SIZE)
-        {
-            zero_counter += word.count_zeros();
-        }
-    }
-}
-
-// Github issue https://github.com/Cydhra/vers/issues/6 regression test
-#[test]
-fn test_iter1_regression_i6() {
-    static LENGTH: usize = 4 * SUPER_BLOCK_SIZE;
-    let mut bv = BitVec::with_capacity(LENGTH);
-    let mut rng = StdRng::from_seed([
-        0, 1, 2, 3, 4, 5, 6, 7, 0, 1, 2, 3, 4, 5, 6, 7, 0, 1, 2, 3, 4, 5, 6, 7, 0, 1, 2, 3, 4, 5,
-        6, 7,
-    ]);
-    let sample = Uniform::new(0, 2);
-
-    for _ in 0..LENGTH {
-        bv.append_bit(sample.sample(&mut rng));
-    }
-
-    let bv = RsVec::from_bit_vec(bv);
-
-    assert_eq!(bv.len(), LENGTH);
-
-    for bit1 in bv.iter1() {
-        assert_eq!(bv.get(bit1), Some(1));
-    }
-
-    for bit0 in bv.iter0() {
-        assert_eq!(bv.get(bit0), Some(0));
-    }
-
-    let mut all_bits: Vec<_> = bv.iter0().chain(bv.iter1()).collect();
-    all_bits.sort();
-    assert_eq!(all_bits.len(), LENGTH);
-=======
 #[test]
 fn test_sparse_equals() {
     for a in 0..u8::MAX as u64 {
@@ -942,5 +833,113 @@
     let rs1 = RsVec::from_bit_vec(bv.clone());
 
     assert_eq!(rs1.full_equals(&rs2), false);
->>>>>>> d9151c27
+}
+
+// fuzzing test for iter1 and iter0 as last ditch fail-safe
+#[test]
+fn test_random_data_iter() {
+    let mut rng = StdRng::from_seed([
+        0, 1, 2, 3, 4, 5, 6, 7, 0, 1, 2, 3, 4, 5, 6, 7, 0, 1, 2, 3, 4, 5, 6, 7, 0, 1, 2, 3, 4, 5,
+        6, 7,
+    ]);
+
+    for fill_ratio in [10, 50, 90] {
+        for length in [
+            BLOCK_SIZE / 2,
+            BLOCK_SIZE,
+            SUPER_BLOCK_SIZE,
+            4 * SUPER_BLOCK_SIZE,
+        ] {
+            for _ in 0..20 {
+                let mut bv = BitVec::with_capacity(length);
+                let sample = Uniform::new(0, 100);
+                for _ in 0..length {
+                    bv.append_bit((sample.sample(&mut rng) < fill_ratio) as u64);
+                }
+
+                let bv = RsVec::from_bit_vec(bv);
+                let output_on_bits: Vec<_> = bv.iter1().collect();
+                let output_off_bits: Vec<_> = bv.iter0().collect();
+
+                for idx in output_on_bits {
+                    assert_eq!(bv.get(idx), Some(1), "bit {} is not 1", idx);
+                }
+
+                for idx in output_off_bits {
+                    assert_eq!(bv.get(idx), Some(0), "bit {} is not 0", idx);
+                }
+            }
+        }
+    }
+}
+
+// test a randomly generated bit vector for correct values in blocks
+#[test]
+fn test_block_layout() {
+    static LENGTH: usize = 4 * SUPER_BLOCK_SIZE;
+    let mut bv = BitVec::with_capacity(LENGTH);
+    let mut rng = StdRng::from_seed([
+        0, 1, 2, 3, 4, 5, 6, 7, 0, 1, 2, 3, 4, 5, 6, 7, 0, 1, 2, 3, 4, 5, 6, 7, 0, 1, 2, 3, 4, 5,
+        6, 7,
+    ]);
+    let sample = Uniform::new(0, 2);
+
+    for _ in 0..LENGTH {
+        bv.append_bit(sample.sample(&mut rng));
+    }
+
+    let bv = RsVec::from_bit_vec(bv);
+    assert_eq!(bv.len(), LENGTH);
+
+    let mut zero_counter = 0u32;
+    for (block_index, block) in bv.blocks.iter().enumerate() {
+        if block_index % (SUPER_BLOCK_SIZE / BLOCK_SIZE) == 0 {
+            zero_counter = 0;
+        }
+        assert_eq!(
+            zero_counter,
+            block.zeros as u32,
+            "zero count mismatch in block {} of {}",
+            block_index,
+            bv.blocks.len()
+        );
+        for word in bv.data[block_index * BLOCK_SIZE / WORD_SIZE..]
+            .iter()
+            .take(BLOCK_SIZE / WORD_SIZE)
+        {
+            zero_counter += word.count_zeros();
+        }
+    }
+}
+
+// Github issue https://github.com/Cydhra/vers/issues/6 regression test
+#[test]
+fn test_iter1_regression_i6() {
+    static LENGTH: usize = 4 * SUPER_BLOCK_SIZE;
+    let mut bv = BitVec::with_capacity(LENGTH);
+    let mut rng = StdRng::from_seed([
+        0, 1, 2, 3, 4, 5, 6, 7, 0, 1, 2, 3, 4, 5, 6, 7, 0, 1, 2, 3, 4, 5, 6, 7, 0, 1, 2, 3, 4, 5,
+        6, 7,
+    ]);
+    let sample = Uniform::new(0, 2);
+
+    for _ in 0..LENGTH {
+        bv.append_bit(sample.sample(&mut rng));
+    }
+
+    let bv = RsVec::from_bit_vec(bv);
+
+    assert_eq!(bv.len(), LENGTH);
+
+    for bit1 in bv.iter1() {
+        assert_eq!(bv.get(bit1), Some(1));
+    }
+
+    for bit0 in bv.iter0() {
+        assert_eq!(bv.get(bit0), Some(0));
+    }
+
+    let mut all_bits: Vec<_> = bv.iter0().chain(bv.iter1()).collect();
+    all_bits.sort();
+    assert_eq!(all_bits.len(), LENGTH);
 }