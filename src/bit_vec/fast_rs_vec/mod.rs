//! A fast succinct bit vector implementation with rank and select queries. Rank computes in
//! constant-time, select on average in constant-time, with a logarithmic worst case.

use std::mem::size_of;

#[cfg(all(
    feature = "simd",
    target_arch = "x86_64",
    target_feature = "avx",
    target_feature = "avx2",
    target_feature = "avx512f",
    target_feature = "avx512bw",
))]
pub use bitset::*;
pub use iter::*;

use crate::util::impl_vector_iterator;
use crate::BitVec;

use super::WORD_SIZE;

/// Size of a block in the bitvector.
const BLOCK_SIZE: u64 = 512;

/// Size of a super block in the bitvector. Super-blocks exist to decrease the memory overhead
/// of block descriptors.
/// Increasing or decreasing the super block size has negligible effect on performance of rank
/// instruction. This means we want to make the super block size as large as possible, as long as
/// the zero-counter in normal blocks still fits in a reasonable amount of bits. However, this has
/// impact on the performance of select queries. The larger the super block size, the deeper will
/// a binary search be. We found 2^13 to be a good compromise between memory overhead and
/// performance.
const SUPER_BLOCK_SIZE: u64 = 1 << 13;

/// Size of a select block. The select block is used to speed up select queries. The select block
/// contains the indices of every `SELECT_BLOCK_SIZE`'th 1-bit and 0-bit in the bitvector.
/// The smaller this block-size, the faster are select queries, but the more memory is used.
const SELECT_BLOCK_SIZE: u64 = 1 << 13;

/// Meta-data for a block. The `zeros` field stores the number of zeros up to the block,
/// beginning from the last super-block boundary. This means the first block in a super-block
/// always stores the number zero, which serves as a sentinel value to avoid special-casing the
/// first block in a super-block (which would be a performance hit due branch prediction failures).
#[derive(Clone, Copy, Debug)]
#[cfg_attr(feature = "serde", derive(serde::Serialize, serde::Deserialize))]
struct BlockDescriptor {
    zeros: u16,
}

/// Meta-data for a super-block. The `zeros` field stores the number of zeros up to this super-block.
/// This allows the `BlockDescriptor` to store the number of zeros in a much smaller
/// space. The `zeros` field is the number of zeros up to the super-block.
#[derive(Clone, Copy, Debug)]
#[cfg_attr(feature = "serde", derive(serde::Serialize, serde::Deserialize))]
struct SuperBlockDescriptor {
    zeros: u64,
}

/// Meta-data for the select query. Each entry i in the select vector contains the indices to find
/// the i * `SELECT_BLOCK_SIZE`'th 0- and 1-bit in the bitvector. Those indices may be very far apart.
/// The indices do not point into the bit-vector, but into the super-block vector.
#[derive(Clone, Debug)]
#[cfg_attr(feature = "serde", derive(serde::Serialize, serde::Deserialize))]
struct SelectSuperBlockDescriptor {
    index_0: usize,
    index_1: usize,
}

/// A bitvector that supports constant-time rank and select queries and is optimized for fast queries.
/// The bitvector is stored as a vector of `u64`s. The bit-vector stores meta-data for constant-time
/// rank and select queries, which takes sub-linear additional space. The space overhead is
/// 28 bits per 512 bits of user data (~5.47%).
///
/// # Example
/// ```rust
/// use vers_vecs::{BitVec, RsVec};
///
/// let mut bit_vec = BitVec::new();
/// bit_vec.append_word(u64::MAX);
///
/// let rs_vec = RsVec::from_bit_vec(bit_vec);
/// assert_eq!(rs_vec.rank1(64), 64);
/// assert_eq!(rs_vec.select1(64), 64);
///```
#[derive(Clone, Debug)]
#[cfg_attr(feature = "serde", derive(serde::Serialize, serde::Deserialize))]
pub struct RsVec {
    data: Vec<u64>,
    len: u64,
    blocks: Vec<BlockDescriptor>,
    super_blocks: Vec<SuperBlockDescriptor>,
    select_blocks: Vec<SelectSuperBlockDescriptor>,
    pub(crate) rank0: u64,
    pub(crate) rank1: u64,
}

impl RsVec {
    /// Build an `RsVec` from a [`BitVec`]. This will consume the `BitVec`. Since `RsVec`s are
    /// immutable, this is the only way to construct an `RsVec`.
    ///
    /// # Example
    /// See the example for `RsVec`.
    ///
    /// [`BitVec`]: BitVec
    #[must_use]
    pub fn from_bit_vec(vec: BitVec) -> RsVec {
        // Construct the block descriptor meta data. Each block descriptor contains the number of
        // zeros in the super-block, up to but excluding the block.
        let mut blocks = Vec::with_capacity((vec.len() / BLOCK_SIZE) as usize + 1);
        let mut super_blocks = Vec::with_capacity((vec.len() / SUPER_BLOCK_SIZE) as usize + 1);
        let mut select_blocks = Vec::new();

        // sentinel value
        select_blocks.push(SelectSuperBlockDescriptor {
            index_0: 0,
            index_1: 0,
        });

        let mut total_zeros: u64 = 0;
        let mut current_zeros: u64 = 0;
        let mut last_zero_select_block: usize = 0;
        let mut last_one_select_block: usize = 0;

        for (word_idx, &word) in vec.data.iter().enumerate() {
            // if we moved past a block boundary, append the block information for the previous
            // block and reset the counter if we moved past a super-block boundary.
            if word_idx as u64 % (BLOCK_SIZE / WORD_SIZE) == 0 {
                if word_idx as u64 % (SUPER_BLOCK_SIZE / WORD_SIZE) == 0 {
                    total_zeros += current_zeros;
                    current_zeros = 0;
                    super_blocks.push(SuperBlockDescriptor { zeros: total_zeros });
                }

                // this cannot overflow because a super block isn't 2^16 bits long
                #[allow(clippy::cast_possible_truncation)]
                blocks.push(BlockDescriptor {
                    zeros: current_zeros as u16,
                });
            }

            // count the zeros in the current word and add them to the counter
            // the last word may contain padding zeros, which should not be counted,
            // but since we do not append the last block descriptor, this is not a problem
            let mut new_zeros = word.count_zeros() as u64;

            // in the last block, remove remaining zeros of limb that aren't part of the vector
<<<<<<< HEAD
            if word_idx == vec.data.len() - 1 && vec.len % WORD_SIZE > 0 {
=======
            if idx == vec.data.len() - 1 && !vec.len.is_multiple_of(WORD_SIZE) {
>>>>>>> e22dfbd5
                let mask = (1 << (vec.len % WORD_SIZE)) - 1;
                new_zeros -= (word | mask).count_zeros() as u64;
            }

            let all_zeros = total_zeros + current_zeros + new_zeros;
            if all_zeros / SELECT_BLOCK_SIZE > (total_zeros + current_zeros) / SELECT_BLOCK_SIZE {
                if (all_zeros / SELECT_BLOCK_SIZE) as usize == select_blocks.len() {
                    select_blocks.push(SelectSuperBlockDescriptor {
                        index_0: super_blocks.len() - 1,
                        index_1: 0,
                    });
                } else {
                    select_blocks[(all_zeros / SELECT_BLOCK_SIZE) as usize].index_0 =
                        super_blocks.len() - 1;
                }

                last_zero_select_block += 1;
            }

            let total_bits = (word_idx as u64 + 1) * WORD_SIZE;
            let all_ones = total_bits - all_zeros;
            if all_ones / SELECT_BLOCK_SIZE
                > (word_idx as u64 * WORD_SIZE - total_zeros - current_zeros) / SELECT_BLOCK_SIZE
            {
                if (all_ones / SELECT_BLOCK_SIZE) as usize == select_blocks.len() {
                    select_blocks.push(SelectSuperBlockDescriptor {
                        index_0: 0,
                        index_1: super_blocks.len() - 1,
                    });
                } else {
                    select_blocks[(all_ones / SELECT_BLOCK_SIZE) as usize].index_1 =
                        super_blocks.len() - 1;
                }

                last_one_select_block += 1;
            }

            current_zeros += new_zeros;
        }

        // insert dummy select blocks at the end that just report the same index like the last real
        // block, so the bound check for binary search doesn't overflow
        // this is technically the incorrect value, but since all valid queries will be smaller,
        // this will only tell select to stay in the current super block, which is correct.
        // we cannot use a real value here, because this would change the size of the super-block
        if last_zero_select_block == select_blocks.len() - 1 {
            select_blocks.push(SelectSuperBlockDescriptor {
                index_0: select_blocks[last_zero_select_block].index_0,
                index_1: 0,
            });
        } else {
            debug_assert!(select_blocks[last_zero_select_block + 1].index_0 == 0);
            select_blocks[last_zero_select_block + 1].index_0 =
                select_blocks[last_zero_select_block].index_0;
        }
        if last_one_select_block == select_blocks.len() - 1 {
            select_blocks.push(SelectSuperBlockDescriptor {
                index_0: 0,
                index_1: select_blocks[last_one_select_block].index_1,
            });
        } else {
            debug_assert!(select_blocks[last_one_select_block + 1].index_1 == 0);
            select_blocks[last_one_select_block + 1].index_1 =
                select_blocks[last_one_select_block].index_1;
        }

        total_zeros += current_zeros;

        RsVec {
            data: vec.data,
            len: vec.len,
            blocks,
            super_blocks,
            select_blocks,
            rank0: total_zeros,
            rank1: vec.len - total_zeros,
        }
    }

    /// Return the 0-rank of the bit at the given position. The 0-rank is the number of
    /// 0-bits in the vector up to but excluding the bit at the given position. Calling this
    /// function with an index larger than the length of the bit-vector will report the total
    /// number of 0-bits in the bit-vector.
    ///
    /// # Parameters
    /// - `pos`: The position of the bit to return the rank of.
    #[must_use]
    pub fn rank0(&self, pos: u64) -> u64 {
        self.rank(true, pos)
    }

    /// Return the 1-rank of the bit at the given position. The 1-rank is the number of
    /// 1-bits in the vector up to but excluding the bit at the given position. Calling this
    /// function with an index larger than the length of the bit-vector will report the total
    /// number of 1-bits in the bit-vector.
    ///
    /// # Parameters
    /// - `pos`: The position of the bit to return the rank of.
    #[must_use]
    pub fn rank1(&self, pos: u64) -> u64 {
        self.rank(false, pos)
    }

    // I measured 5-10% improvement with this. I don't know why it's not inlined by default, the
    // branch elimination profits alone should make it worth it.
    #[allow(clippy::inline_always)]
    #[inline(always)]
    fn rank(&self, zero: bool, pos: u64) -> u64 {
        #[allow(clippy::collapsible_else_if)]
        // readability and more obvious where dead branch elimination happens
        if zero {
            if pos >= self.len() {
                return self.rank0;
            }
        } else {
            if pos >= self.len() {
                return self.rank1;
            }
        }

        let index = (pos / WORD_SIZE) as usize;
        let block_index = (pos / BLOCK_SIZE) as usize;
        let super_block_index = (pos / SUPER_BLOCK_SIZE) as usize;
        let mut rank = 0;

        // at first add the number of zeros/ones before the current super block
        rank += if zero {
            self.super_blocks[super_block_index].zeros
        } else {
            (super_block_index as u64 * SUPER_BLOCK_SIZE)
                - self.super_blocks[super_block_index].zeros
        };

        // then add the number of zeros/ones before the current block
        rank += if zero {
            self.blocks[block_index].zeros as u64
        } else {
            ((block_index as u64 % (SUPER_BLOCK_SIZE / BLOCK_SIZE)) * BLOCK_SIZE)
                - self.blocks[block_index].zeros as u64
        };

        // naive popcount of blocks
        for &i in &self.data[((block_index as u64 * BLOCK_SIZE) / WORD_SIZE) as usize..index] {
            rank += if zero {
                i.count_zeros() as u64
            } else {
                i.count_ones() as u64
            };
        }

        rank += if zero {
            (!self.data[index] & ((1 << (pos % WORD_SIZE)) - 1)).count_ones() as u64
        } else {
            (self.data[index] & ((1 << (pos % WORD_SIZE)) - 1)).count_ones() as u64
        };

        rank
    }

    /// Return the length of the vector, i.e. the number of bits it contains.
    #[must_use]
    pub fn len(&self) -> u64 {
        self.len
    }

    /// Return whether the vector is empty.
    #[must_use]
    pub fn is_empty(&self) -> bool {
        self.len() == 0
    }

    /// Return the bit at the given position. The bit takes the least significant
    /// bit of the returned u64 word.
    /// If the position is larger than the length of the vector, `None` is returned.
    #[must_use]
    pub fn get(&self, pos: u64) -> Option<u64> {
        if pos >= self.len() {
            None
        } else {
            Some(self.get_unchecked(pos))
        }
    }

    /// Return the bit at the given position. The bit takes the least significant
    /// bit of the returned u64 word.
    ///
    /// # Panics
    /// This function may panic if `pos >= self.len()` (alternatively, it may return garbage).
    #[must_use]
    pub fn get_unchecked(&self, pos: u64) -> u64 {
        (self.data[(pos / WORD_SIZE) as usize] >> (pos % WORD_SIZE)) & 1
    }

    /// Return multiple bits at the given position. The number of bits to return is given by `len`.
    /// At most 64 bits can be returned.
    /// If the position at the end of the query is larger than the length of the vector,
    /// None is returned (even if the query partially overlaps with the vector).
    /// If the length of the query is larger than 64, None is returned.
    #[must_use]
    pub fn get_bits(&self, pos: u64, len: u64) -> Option<u64> {
        if len > WORD_SIZE {
            return None;
        }
        if pos + len > self.len {
            None
        } else {
            Some(self.get_bits_unchecked(pos, len))
        }
    }

    /// Return multiple bits at the given position. The number of bits to return is given by `len`.
    /// At most 64 bits can be returned.
    ///
    /// This function is always inlined, because it gains a lot from loop optimization and
    /// can utilize the processor pre-fetcher better if it is.
    ///
    /// # Errors
    /// If the length of the query is larger than 64, unpredictable data will be returned.
    /// Use [`get_bits`] to properly handle this case with an `Option`.
    ///
    /// # Panics
    /// If the position or interval is larger than the length of the vector,
    /// the function will either return unpredictable data, or panic.
    ///
    /// [`get_bits`]: #method.get_bits
    #[must_use]
    #[allow(clippy::comparison_chain)] // readability
    #[allow(clippy::cast_possible_truncation)] // parameter must be out of scope for this to happen
    pub fn get_bits_unchecked(&self, pos: u64, len: u64) -> u64 {
        debug_assert!(len <= WORD_SIZE);
        let partial_word = self.data[(pos / WORD_SIZE) as usize] >> (pos % WORD_SIZE);
        if pos % WORD_SIZE + len <= WORD_SIZE {
            partial_word & 1u64.checked_shl(len as u32).unwrap_or(0).wrapping_sub(1)
        } else {
            (partial_word
                | (self.data[(pos / WORD_SIZE + 1) as usize] << (WORD_SIZE - pos % WORD_SIZE)))
                & 1u64.checked_shl(len as u32).unwrap_or(0).wrapping_sub(1)
        }
    }

    /// Convert the `RsVec` into a [`BitVec`].
    /// This consumes the `RsVec`, and discards all meta-data.
    /// Since [`RsVec`]s are innately immutable, this conversion is the only way to modify the
    /// underlying data.
    ///
    /// # Example
    /// ```rust
    /// use vers_vecs::{BitVec, RsVec};
    ///
    /// let mut bit_vec = BitVec::new();
    /// bit_vec.append_word(u64::MAX);
    ///
    /// let rs_vec = RsVec::from_bit_vec(bit_vec);
    /// assert_eq!(rs_vec.rank1(64), 64);
    ///
    /// let mut bit_vec = rs_vec.into_bit_vec();
    /// bit_vec.flip_bit(32);
    /// let rs_vec = RsVec::from_bit_vec(bit_vec);
    /// assert_eq!(rs_vec.rank1(64), 63);
    /// assert_eq!(rs_vec.select0(0), 32);
    /// ```
    #[must_use]
    pub fn into_bit_vec(self) -> BitVec {
        BitVec {
            data: self.data,
            len: self.len,
        }
    }

    /// Check if two `RsVec`s are equal. For sparse vectors (either sparsely filled with 1-bits or
    /// 0-bits), this is faster than comparing the vectors bit by bit.
    /// Choose the value of `ZERO` depending on which bits are more sparse.
    ///
    /// This method is faster than [`full_equals`] for sparse vectors beginning at roughly 1
    /// million bits. Above 4 million bits, this method becomes faster than full equality in general.
    ///
    /// # Parameters
    /// - `other`: The other `RsVec` to compare to.
    /// - `ZERO`: Whether to compare the sparse 0-bits (true) or the sparse 1-bits (false).
    ///
    /// # Returns
    /// `true` if the vectors' contents are equal, `false` otherwise.
    ///
    /// [`full_equals`]: RsVec::full_equals
    #[must_use]
    pub fn sparse_equals<const ZERO: bool>(&self, other: &Self) -> bool {
        if self.len() != other.len() {
            return false;
        }

        if self.rank0 != other.rank0 || self.rank1 != other.rank1 {
            return false;
        }

        let iter: SelectIter<ZERO> = self.select_iter();

        let len = if ZERO { self.rank0 } else { self.rank1 };

        // we need to manually enumerate() the iter, because the number of set bits could exceed
        // the size of usize.
        for (rank, bit_index) in (0..len).zip(iter) {
            // since rank is inlined, we get dead code elimination depending on ZERO
            if (other.get_unchecked(bit_index) == 0) != ZERO || other.rank(ZERO, bit_index) != rank
            {
                return false;
            }
        }

        true
    }

    /// Check if two `RsVec`s are equal. This compares limb by limb. This is usually faster than a
    /// [`sparse_equals`] call for small vectors.
    ///
    /// # Parameters
    /// - `other`: The other `RsVec` to compare to.
    ///
    /// # Returns
    /// `true` if the vectors' contents are equal, `false` otherwise.
    ///
    /// [`sparse_equals`]: RsVec::sparse_equals
    #[must_use]
    pub fn full_equals(&self, other: &Self) -> bool {
        if self.len() != other.len() {
            return false;
        }

        if self.rank0 != other.rank0 || self.rank1 != other.rank1 {
            return false;
        }

        if self.data[..(self.len / WORD_SIZE) as usize]
            .iter()
            .zip(other.data[..(other.len / 64) as usize].iter())
            .any(|(a, b)| a != b)
        {
            return false;
        }

        // if last incomplete block exists, test it without junk data
<<<<<<< HEAD
        if self.len % 64 > 0
            && self.data[(self.len / WORD_SIZE) as usize] & ((1 << (self.len % WORD_SIZE)) - 1)
                != other.data[(self.len / WORD_SIZE) as usize]
                    & ((1 << (other.len % WORD_SIZE)) - 1)
=======
        if !self.len.is_multiple_of(WORD_SIZE)
            && self.data[self.len / WORD_SIZE] & ((1 << (self.len % WORD_SIZE)) - 1)
                != other.data[self.len / WORD_SIZE] & ((1 << (other.len % WORD_SIZE)) - 1)
>>>>>>> e22dfbd5
        {
            return false;
        }

        true
    }

    /// Returns the number of bytes used on the heap for this vector. This does not include
    /// allocated space that is not used (e.g. by the allocation behavior of `Vec`).
    #[must_use]
    pub fn heap_size(&self) -> usize {
        self.data.len() * size_of::<u64>()
            + self.blocks.len() * size_of::<BlockDescriptor>()
            + self.super_blocks.len() * size_of::<SuperBlockDescriptor>()
            + self.select_blocks.len() * size_of::<SelectSuperBlockDescriptor>()
    }
}

impl_vector_iterator! { RsVec, RsVecIter, RsVecRefIter }

impl PartialEq for RsVec {
    /// Check if two `RsVec`s are equal. This method calls [`sparse_equals`] if the vector has more
    /// than 4'000'000 bits, and [`full_equals`] otherwise.
    ///
    /// This was determined with benchmarks on an `x86_64` machine,
    /// on which [`sparse_equals`] outperforms [`full_equals`] consistently above this threshold.
    ///
    /// # Parameters
    /// - `other`: The other `RsVec` to compare to.
    ///
    /// # Returns
    /// `true` if the vectors' contents are equal, `false` otherwise.
    ///
    /// [`sparse_equals`]: RsVec::sparse_equals
    /// [`full_equals`]: RsVec::full_equals
    fn eq(&self, other: &Self) -> bool {
        if self.len > 4_000_000 {
            if self.rank1 > self.rank0 {
                self.sparse_equals::<true>(other)
            } else {
                self.sparse_equals::<false>(other)
            }
        } else {
            self.full_equals(other)
        }
    }
}

impl From<BitVec> for RsVec {
    /// Build an [`RsVec`] from a [`BitVec`]. This will consume the [`BitVec`]. Since [`RsVec`]s are
    /// immutable, this is the only way to construct an [`RsVec`].
    ///
    /// # Example
    /// See the example for [`RsVec`].
    ///
    /// [`BitVec`]: BitVec
    /// [`RsVec`]: RsVec
    fn from(vec: BitVec) -> Self {
        RsVec::from_bit_vec(vec)
    }
}

impl From<RsVec> for BitVec {
    fn from(value: RsVec) -> Self {
        value.into_bit_vec()
    }
}

// iter code in here to keep it more organized
mod iter;
// select code in here to keep it more organized
mod select;

#[cfg(all(
    feature = "simd",
    target_arch = "x86_64",
    target_feature = "avx",
    target_feature = "avx2",
    target_feature = "avx512f",
    target_feature = "avx512bw",
))]
mod bitset;

#[cfg(test)]
mod tests;<|MERGE_RESOLUTION|>--- conflicted
+++ resolved
@@ -144,11 +144,7 @@
             let mut new_zeros = word.count_zeros() as u64;
 
             // in the last block, remove remaining zeros of limb that aren't part of the vector
-<<<<<<< HEAD
-            if word_idx == vec.data.len() - 1 && vec.len % WORD_SIZE > 0 {
-=======
-            if idx == vec.data.len() - 1 && !vec.len.is_multiple_of(WORD_SIZE) {
->>>>>>> e22dfbd5
+            if word_idx == vec.data.len() - 1 && !vec.len.is_multiple_of(WORD_SIZE) {
                 let mask = (1 << (vec.len % WORD_SIZE)) - 1;
                 new_zeros -= (word | mask).count_zeros() as u64;
             }
@@ -489,16 +485,10 @@
         }
 
         // if last incomplete block exists, test it without junk data
-<<<<<<< HEAD
-        if self.len % 64 > 0
+        if !self.len.is_multiple_of(WORD_SIZE)
             && self.data[(self.len / WORD_SIZE) as usize] & ((1 << (self.len % WORD_SIZE)) - 1)
                 != other.data[(self.len / WORD_SIZE) as usize]
                     & ((1 << (other.len % WORD_SIZE)) - 1)
-=======
-        if !self.len.is_multiple_of(WORD_SIZE)
-            && self.data[self.len / WORD_SIZE] & ((1 << (self.len % WORD_SIZE)) - 1)
-                != other.data[self.len / WORD_SIZE] & ((1 << (other.len % WORD_SIZE)) - 1)
->>>>>>> e22dfbd5
         {
             return false;
         }
