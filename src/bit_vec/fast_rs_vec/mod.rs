--- conflicted
+++ resolved
@@ -391,74 +391,6 @@
     /// This method is faster than [`full_equals`] for sparse vectors beginning at roughly 1
     /// million bits. Above 4 million bits, this method becomes faster than full equality in general.
     ///
-<<<<<<< HEAD
-    /// See [`SelectIter`] for more information.
-    pub fn iter1(&self) -> SelectIter<'_, false> {
-        SelectIter::new(self)
-    }
-
-    /// Returns the number of bytes used on the heap for this vector. This does not include
-    /// allocated space that is not used (e.g. by the allocation behavior of `Vec`).
-    #[must_use]
-    pub fn heap_size(&self) -> usize {
-        self.data.len() * size_of::<u64>()
-            + self.blocks.len() * size_of::<BlockDescriptor>()
-            + self.super_blocks.len() * size_of::<SuperBlockDescriptor>()
-            + self.select_blocks.len() * size_of::<SelectSuperBlockDescriptor>()
-    }
-}
-
-impl_iterator! { RsVec, RsVecIter, RsVecRefIter }
-
-/// An iterator that iterates over 1-bits or 0-bits and returns their indices.
-/// It uses the select data structures to speed up iteration.
-/// It is faster than iterating over all bits if the iterated bits are sparse.
-/// This is also faster than manually calling `select` on each rank,
-/// because the iterator exploits the linear access pattern for faster select queries.
-///
-/// The iterator can be constructed by calling [`iter0`] or [`iter1`].
-///
-/// # Example
-/// ```rust
-/// use vers_vecs::{BitVec, RsVec};
-///
-/// let mut bit_vec = BitVec::new();
-/// bit_vec.append_word(u64::MAX);
-/// bit_vec.append_word(u64::MAX);
-/// bit_vec.flip_bit(4);
-///
-/// let rs_vec = RsVec::from_bit_vec(bit_vec);
-///
-/// let mut iter = rs_vec.iter0();
-///
-/// assert_eq!(iter.next(), Some(4));
-/// assert_eq!(iter.next(), None);
-/// ```
-///
-/// [`iter0`]: crate::RsVec::iter0
-/// [`iter1`]: crate::RsVec::iter1
-#[derive(Clone, Debug)]
-#[must_use]
-pub struct SelectIter<'a, const ZERO: bool> {
-    vec: &'a RsVec,
-    next_rank: usize,
-
-    /// the last index in the super block structure where we found a bit
-    last_super_block: usize,
-
-    /// the last index in the block structure where we found a bit
-    last_block: usize,
-}
-
-impl<'a, const ZERO: bool> SelectIter<'a, ZERO> {
-    /// Create a new iterator over the given bit-vector. Initialize the caches for select queries
-    fn new(vec: &'a RsVec) -> Self {
-        Self {
-            vec,
-            next_rank: 0,
-            last_super_block: 0,
-            last_block: 0,
-=======
     /// # Parameters
     /// - `other`: The other `RsVec` to compare to.
     /// - `ZERO`: Whether to compare the sparse 0-bits (true) or the sparse 1-bits (false).
@@ -470,7 +402,6 @@
     pub fn sparse_equals<const ZERO: bool>(&self, other: &Self) -> bool {
         if self.len() != other.len() {
             return false;
->>>>>>> d9151c27
         }
 
         if self.rank0 != other.rank0 || self.rank1 != other.rank1 {
@@ -479,61 +410,15 @@
 
         let iter: SelectIter<ZERO> = self.select_iter();
 
-<<<<<<< HEAD
-            // check if current block contains the one and if yes, we don't need to search
-            // this is true IF the last_block is either the last block in a super block,
-            // in which case it must be this block, because we know the rank is within the super block,
-            // OR if the next block has a rank higher than the current rank
-            if self.last_block % (SUPER_BLOCK_SIZE / BLOCK_SIZE) == 15
-                || self.vec.blocks.len() > self.last_block + 1
-                    && self.vec.blocks[self.last_block + 1].zeros as usize > rank
-            {
-                // instantly jump to the last searched position
-                block_index = self.last_block;
-                rank -= self.vec.blocks[block_index].zeros as usize;
-=======
         for (rank, bit_index) in iter.enumerate() {
             // since rank is inlined, we get dead code elimination depending on ZERO
             if (other.get_unchecked(bit_index) == 0) != ZERO || other.rank(ZERO, bit_index) != rank
             {
                 return false;
->>>>>>> d9151c27
-            }
-        }
-
-<<<<<<< HEAD
-        // linear search for word that contains the rank. Binary search is not possible here,
-        // because we don't have accumulated popcounts for the words. We use pdep to find the
-        // position of the rank-th zero bit in the word, if the word contains enough zeros, otherwise
-        // we subtract the number of ones in the word from the rank and continue with the next word.
-        let mut index_counter = 0;
-        debug_assert!(BLOCK_SIZE / WORD_SIZE == 8, "change unroll constant");
-        unroll!(7, |n = {0}| {
-            let word = self.vec.data[block_index * BLOCK_SIZE / WORD_SIZE + n];
-            if (word.count_zeros() as usize) <= rank {
-                rank -= word.count_zeros() as usize;
-                index_counter += WORD_SIZE;
-            } else {
-                self.next_rank += 1;
-                return Some(block_index * BLOCK_SIZE
-                    + index_counter
-                    + (1 << rank).pdep(!word).trailing_zeros() as usize);
-            }
-        }, n += 1);
-
-        // the last word must contain the rank-th zero bit, otherwise the rank is outside of the
-        // block, and thus outside of the bitvector
-        self.next_rank += 1;
-        Some(
-            block_index * BLOCK_SIZE
-                + index_counter
-                + (1 << rank)
-                    .pdep(!self.vec.data[block_index * BLOCK_SIZE / WORD_SIZE + 7])
-                    .trailing_zeros() as usize,
-        )
-=======
+            }
+        }
+
         true
->>>>>>> d9151c27
     }
 
     /// Check if two `RsVec`s are equal. This compares limb by limb. This is usually faster than a
@@ -560,65 +445,7 @@
             .zip(other.data[..other.len / 64].iter())
             .any(|(a, b)| a != b)
         {
-<<<<<<< HEAD
-            // instantly jump to the last searched position
-            super_block = self.last_super_block;
-            let block_at_super_block = super_block * (SUPER_BLOCK_SIZE / BLOCK_SIZE);
-            rank -= super_block * SUPER_BLOCK_SIZE - self.vec.super_blocks[super_block].zeros;
-
-            // check if current block contains the one and if yes, we don't need to search
-            // this is true IF the last_block is either the last block in a super block,
-            // in which case it must be this block, because we know the rank is within the super block,
-            // OR if the next block has a rank higher than the current rank
-            if self.last_block % (SUPER_BLOCK_SIZE / BLOCK_SIZE) == 15
-                || self.vec.blocks.len() > self.last_block + 1
-                    && (self.last_block + 1 - block_at_super_block) * BLOCK_SIZE
-                        - self.vec.blocks[self.last_block + 1].zeros as usize
-                        > rank
-            {
-                // instantly jump to the last searched position
-                block_index = self.last_block;
-                let block_at_super_block = super_block * (SUPER_BLOCK_SIZE / BLOCK_SIZE);
-                rank -= (block_index - block_at_super_block) * BLOCK_SIZE
-                    - self.vec.blocks[block_index].zeros as usize;
-            }
-        } else {
-            // search for the super block that contains the rank beginning from the super block
-            // returned by the select_blocks vector
-            if self.vec.super_blocks.len() > (super_block + 1)
-                && ((super_block + 1) * SUPER_BLOCK_SIZE
-                    - self.vec.super_blocks[super_block + 1].zeros)
-                    <= rank
-            {
-                let mut upper_bound = self.vec.select_blocks[rank / SELECT_BLOCK_SIZE + 1].index_1;
-
-                // binary search for super block that contains the rank until only 8 blocks are left
-                while upper_bound - super_block > 8 {
-                    let middle = super_block + ((upper_bound - super_block) >> 1);
-                    if ((middle + 1) * SUPER_BLOCK_SIZE - self.vec.super_blocks[middle].zeros)
-                        <= rank
-                    {
-                        super_block = middle;
-                    } else {
-                        upper_bound = middle;
-                    }
-                }
-            }
-
-            // linear search for super block that contains the rank
-            while self.vec.super_blocks.len() > (super_block + 1)
-                && ((super_block + 1) * SUPER_BLOCK_SIZE
-                    - self.vec.super_blocks[super_block + 1].zeros)
-                    <= rank
-            {
-                super_block += 1;
-            }
-
-            self.last_super_block = super_block;
-            rank -= super_block * SUPER_BLOCK_SIZE - self.vec.super_blocks[super_block].zeros;
-=======
             return false;
->>>>>>> d9151c27
         }
 
         // if last incomplete block exists, test it without junk data
@@ -629,39 +456,7 @@
             return false;
         }
 
-<<<<<<< HEAD
-        // linear search for word that contains the rank. Binary search is not possible here,
-        // because we don't have accumulated popcounts for the words. We use pdep to find the
-        // position of the rank-th zero bit in the word, if the word contains enough zeros, otherwise
-        // we subtract the number of ones in the word from the rank and continue with the next word.
-        let mut index_counter = 0;
-        debug_assert!(BLOCK_SIZE / WORD_SIZE == 8, "change unroll constant");
-        unroll!(7, |n = {0}| {
-            let word = self.vec.data[block_index * BLOCK_SIZE / WORD_SIZE + n];
-            if (word.count_ones() as usize) <= rank {
-                rank -= word.count_ones() as usize;
-                index_counter += WORD_SIZE;
-            } else {
-                self.next_rank += 1;
-                return Some(block_index * BLOCK_SIZE
-                    + index_counter
-                    + (1 << rank).pdep(word).trailing_zeros() as usize);
-            }
-        }, n += 1);
-
-        // the last word must contain the rank-th zero bit, otherwise the rank is outside the
-        // block, and thus outside the bitvector
-        self.next_rank += 1;
-        Some(
-            block_index * BLOCK_SIZE
-                + index_counter
-                + (1 << rank)
-                    .pdep(self.vec.data[block_index * BLOCK_SIZE / WORD_SIZE + 7])
-                    .trailing_zeros() as usize,
-        )
-=======
         true
->>>>>>> d9151c27
     }
 
     /// Returns the number of bytes used on the heap for this vector. This does not include
